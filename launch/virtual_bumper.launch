--- conflicted
+++ resolved
@@ -27,19 +27,11 @@
 
     	<rosparam subst_value="true">
             robot_frame: base_link
-<<<<<<< HEAD
-            cloud_max_delay: 0.8
-            clearance_box: [[-0.7, 0.7], [-0.45, 0.45], [0.2, 0.5]]
-            # clearance_box: [[-1.5, 1.5], [-0.5, 0.5], [-0.5, 0.5]]
-            min_points_obstacle: 20
-            centroid_radius_threshold: 0.35
-=======
             cloud_max_delay: 0.7
             clearance_box: [[-1, 1], [-0.7, 0.7], [0.05, 0.5]]
             # clearance_box: [[-1.5, 1.5], [-0.5, 0.5], [-0.5, 0.5]]
             min_points_obstacle: 20
             debug: true
->>>>>>> c963d9bd
         </rosparam>
 
         <!-- Parameters -->
